--- conflicted
+++ resolved
@@ -17,13 +17,9 @@
 
 install:
   - pip install 'urllib3<1.27,>=1.25.4'
-<<<<<<< HEAD
-  - pip install ansible-base dnspython jinja2 MarkupSafe pyparsing pycodestyle pytest-xdist pyyaml 'six>=1.12'
+  - pip install ansible-base dnspython jinja2 MarkupSafe parameterized pyparsing pycodestyle pytest-xdist pyyaml 'six>=1.12'
   - ansible-galaxy collection install ansible.netcommon 
   - ansible-galaxy collection install community.internal_test_tools
-=======
-  - pip install jinja2 MarkupSafe parameterized pyparsing pycodestyle pytest-xdist pyyaml 'six>=1.12'
->>>>>>> 1ddd547b
 
 script:
   - pwd
